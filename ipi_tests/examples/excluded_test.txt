# To check
<<<<<<< HEAD
lammps/h2o-scphonons
lammps/h2o-imf
lammps/h2o-vscf
lammps/h2o-extreme-rem
lammps/isof-vapor
pes/geop/waterbox/bfgs
pes/zundel-systempart 
pes/neb 
qtip4pf/tun-splitting
pes/qtip4pf/tun-splitting
pes/qtip4pf/tun-splitting/TS
lammps/ice-npt+sc 
lammps/ice-npt-nst 
lammps/ice-ramp-melt 
lammps/h2o-planetary-64 
lammps/h2o-pimd+sc+gle.4 
lammps/isofsc-water 
lammps/kmc-al6xxx 
lammps/h2o-pimd+sc+mts 
lammps/h2o-repimd 
lammps/h2o-pimd+sc+rpc_open 
lammps/isof-water
lj/nst 
tools/gleacf/h2o-wn 
tools/gleacf/h2o-gle 
tools/getacf 
hswfqmc/FixWF_1Bead 
hswfqmc/WFOpt_2Bead 
=======
MBPOL/splitting/instanton/32-lbfgs                                          # Solved with PR #123
pes/qtip4pf/tun-splitting/instanton/32-lbfgs                                # Solved with PR #123
lammps/h2o-planetary-64                                                     # TypeError: string argument expected, got 'bytes' 
>>>>>>> 7e2c9538

# Broken
ffdebye/single_particle 
lammps/h2o-constraints 
lammps/isof-vapor                                                           # Isotope-zeta-sc is stopping the termination of the run
lammps/isof-water                                                           # Isotope-zeta-sc is stopping the termination of the run
lammps/h2o-pimd+sc+rpc_open                                                 # RuntimeWarning: overflow encountered in multiply

# no apropiate driver to use
lammps/paracetamol-geop                             # no appropriate driver 
lammps/NaCl-cellopt                                 # lack of stress tensor 
lammps/h2o-extreme-rem                              # lack of stress tensor
lammps/ice-npt+sc                                   # lack of stress tensor
lammps/ice-npt                                      # qtip4pf PES only works for orthorombic cells
lammps/h2o-repimd                                   # lack of stress tensor 

# Need other dependency
yaff/mil53_ffyaff 
yaff/mil53_ffsocket 
plumed/zundel-remd-metad 
plumed/zundel-metad 
ffsgdml/benzene-pimd.10 
ffsgdml/benzene-scpimd.10 
ASEClient/aims 
ASEClient/aims_double_server 
ASEClient/CP2K 
<|MERGE_RESOLUTION|>--- conflicted
+++ resolved
@@ -1,38 +1,7 @@
 # To check
-<<<<<<< HEAD
-lammps/h2o-scphonons
-lammps/h2o-imf
-lammps/h2o-vscf
-lammps/h2o-extreme-rem
-lammps/isof-vapor
-pes/geop/waterbox/bfgs
-pes/zundel-systempart 
-pes/neb 
-qtip4pf/tun-splitting
-pes/qtip4pf/tun-splitting
-pes/qtip4pf/tun-splitting/TS
-lammps/ice-npt+sc 
-lammps/ice-npt-nst 
-lammps/ice-ramp-melt 
-lammps/h2o-planetary-64 
-lammps/h2o-pimd+sc+gle.4 
-lammps/isofsc-water 
-lammps/kmc-al6xxx 
-lammps/h2o-pimd+sc+mts 
-lammps/h2o-repimd 
-lammps/h2o-pimd+sc+rpc_open 
-lammps/isof-water
-lj/nst 
-tools/gleacf/h2o-wn 
-tools/gleacf/h2o-gle 
-tools/getacf 
-hswfqmc/FixWF_1Bead 
-hswfqmc/WFOpt_2Bead 
-=======
 MBPOL/splitting/instanton/32-lbfgs                                          # Solved with PR #123
 pes/qtip4pf/tun-splitting/instanton/32-lbfgs                                # Solved with PR #123
 lammps/h2o-planetary-64                                                     # TypeError: string argument expected, got 'bytes' 
->>>>>>> 7e2c9538
 
 # Broken
 ffdebye/single_particle 
