"""Mathematical tools used in various parts of the code."""

# This file is part of i-PI.
# i-PI Copyright (C) 2014-2015 i-PI developers
# See the "licenses" directory for full license information.


import math

import numpy as np

from ipi.utils.messages import verbosity, warning


<<<<<<< HEAD
__all__ = ['matrix_exp', 'stab_cholesky', 'h2abc', 'h2abc_deg', 'abc2h',
           'invert_ut3x3', 'det_ut3x3', 'eigensystem_ut3x3', 'exp_ut3x3',
           'root_herm', 'logsumlog', 'sinch']
=======
__all__ = [
    "matrix_exp",
    "stab_cholesky",
    "h2abc",
    "h2abc_deg",
    "abc2h",
    "invert_ut3x3",
    "det_ut3x3",
    "eigensystem_ut3x3",
    "exp_ut3x3",
    "root_herm",
    "logsumlog",
    "gaussian_inv",
]
>>>>>>> 08568b04


def logsumlog(lasa, lbsb):
    """Computes log(|A+B|) and sign(A+B) given log(|A|), log(|B|),
    sign(A), sign(B).

    Args:
       lasa: (log(|A|), sign(A)) as a tuple
       lbsb: (log(|B|), sign(B)) as a tuple

    Returns:
       (log(|A+B|), sign(A+B)) as a tuple
    """

    (la, sa) = lasa
    (lb, sb) = lbsb

    if la > lb:
        sr = sa
        lr = la + np.log(1.0 + sb * np.exp(lb - la))
    else:
        sr = sb
        lr = lb + np.log(1.0 + sa * np.exp(la - lb))

    return (lr, sr)


def matrix_exp(M, ntaylor=20, nsquare=10):
    """Computes the exponential of a square matrix via a Taylor series.

    Calculates the matrix exponential by first calculating exp(M/(2**nsquare)),
    then squaring the result the appropriate number of times.

    Args:
       M: Matrix to be exponentiated.
       ntaylor: Optional integer giving the number of terms in the Taylor series.
          Defaults to 15.
       nsquare: Optional integer giving how many times the original matrix will
          be halved. Defaults to 15.

    Returns:
       The matrix exponential of M.
    """

    n = M.shape[1]
    tc = np.zeros(ntaylor + 1)
    tc[0] = 1.0
    for i in range(ntaylor):
        tc[i + 1] = tc[i] / (i + 1)

    SM = np.copy(M) / 2.0 ** nsquare

    EM = np.identity(n, float) * tc[ntaylor]
    for i in range(ntaylor - 1, -1, -1):
        EM = np.dot(SM, EM)
        EM += np.identity(n) * tc[i]

    for i in range(nsquare):
        EM = np.dot(EM, EM)
    return EM


def stab_cholesky(M):
    """ A numerically stable version of the Cholesky decomposition.

    Used in the GLE implementation. Since many of the matrices used in this
    algorithm have very large and very small numbers in at once, to handle a
    wide range of frequencies, a naive algorithm can end up having to calculate
    the square root of a negative number, which breaks the algorithm. This is
    due to numerical precision errors turning a very tiny positive eigenvalue
    into a tiny negative value.

    Instead of this, an LDU decomposition is used, and any small negative numbers
    in the diagonal D matrix are assumed to be due to numerical precision errors,
    and so are replaced with zero.

    Args:
       M: The matrix to be decomposed.
    """

    n = M.shape[1]
    D = np.zeros(n, float)
    L = np.zeros(M.shape, float)
    for i in range(n):
        L[i, i] = 1.0
        for j in range(i):
            L[i, j] = M[i, j]
            for k in range(j):
                L[i, j] -= L[i, k] * L[j, k] * D[k]
            if not D[j] == 0.0:
                L[i, j] = L[i, j] / D[j]
        D[i] = M[i, i]
        for k in range(i):
            D[i] -= L[i, k] * L[i, k] * D[k]

    negev = False
    S = np.zeros(M.shape, float)
    for i in range(n):
        if D[i] > 0:
            D[i] = math.sqrt(D[i])
        else:
            warning(
                "Zeroing negative element in stab-cholesky decomposition: " + str(D[i]),
                verbosity.low,
            )
            negev = True
            D[i] = 0
        for j in range(i + 1):
            S[i, j] += L[i, j] * D[j]

    if negev:
        warning(
            "Checking decomposition after negative eigenvalue: \n"
            + str(M - np.dot(S, S.T)),
            verbosity.low,
        )

    return S


def h2abc(h):
    """Returns a description of the cell in terms of the length of the
       lattice vectors and the angles between them in radians.

    Takes the representation of the system box in terms of an upper triangular
    matrix of column vectors, and returns the representation in terms of the
    lattice vector lengths and the angles between them in radians.

    Args:
       h: Cell matrix in upper triangular column vector form.

    Returns:
       A list containing the lattice vector lengths and the angles between them.
    """

    a = float(h[0, 0])
    b = math.sqrt(h[0, 1] ** 2 + h[1, 1] ** 2)
    c = math.sqrt(h[0, 2] ** 2 + h[1, 2] ** 2 + h[2, 2] ** 2)
    gamma = math.acos(h[0, 1] / b)
    beta = math.acos(h[0, 2] / c)
    alpha = math.acos(np.dot(h[:, 1], h[:, 2]) / (b * c))

    return a, b, c, alpha, beta, gamma


def genh2abc(h):
    """ Returns a description of the cell in terms of the length of the
       lattice vectors and the angles between them in radians.

    Takes the representation of the system box in terms of a full matrix
    of row vectors, and returns the representation in terms of the
    lattice vector lengths and the angles between them in radians.

    Args:
       h: Cell matrix in upper triangular column vector form.

    Returns:
       A list containing the lattice vector lengths and the angles between them.
    """

    a = math.sqrt(np.dot(h[0], h[0]))
    b = math.sqrt(np.dot(h[1], h[1]))
    c = math.sqrt(np.dot(h[2], h[2]))
    gamma = math.acos(np.dot(h[0], h[1]) / (a * b))
    beta = math.acos(np.dot(h[0], h[2]) / (a * c))
    alpha = math.acos(np.dot(h[2], h[1]) / (b * c))

    return a, b, c, alpha, beta, gamma


def h2abc_deg(h):
    """Returns a description of the cell in terms of the length of the
       lattice vectors and the angles between them in degrees.

    Takes the representation of the system box in terms of an upper triangular
    matrix of column vectors, and returns the representation in terms of the
    lattice vector lengths and the angles between them in degrees.

    Args:
       h: Cell matrix in upper triangular column vector form.

    Returns:
       A list containing the lattice vector lengths and the angles between them
       in degrees.
    """

    (a, b, c, alpha, beta, gamma) = h2abc(h)
    return a, b, c, alpha * 180 / math.pi, beta * 180 / math.pi, gamma * 180 / math.pi


def abc2h(a, b, c, alpha, beta, gamma):
    """Returns a lattice vector matrix given a description in terms of the
    lattice vector lengths and the angles in between.

    Args:
       a: First cell vector length.
       b: Second cell vector length.
       c: Third cell vector length.
       alpha: Angle between sides b and c in radians.
       beta: Angle between sides a and c in radians.
       gamma: Angle between sides b and a in radians.

    Returns:
       An array giving the lattice vector matrix in upper triangular form.
    """

    h = np.zeros((3, 3), float)
    h[0, 0] = a
    h[0, 1] = b * math.cos(gamma)
    h[0, 2] = c * math.cos(beta)
    h[1, 1] = b * math.sin(gamma)
    h[1, 2] = (b * c * math.cos(alpha) - h[0, 1] * h[0, 2]) / h[1, 1]
    h[2, 2] = math.sqrt(c ** 2 - h[0, 2] ** 2 - h[1, 2] ** 2)
    return h


def invert_ut3x3(h):
    """Inverts a 3*3 upper triangular matrix.

    Args:
       h: An upper triangular 3*3 matrix.

    Returns:
       The inverse matrix of h.
    """

    ih = np.zeros((3, 3), float)
    for i in range(3):
        ih[i, i] = 1.0 / h[i, i]
    ih[0, 1] = -ih[0, 0] * h[0, 1] * ih[1, 1]
    ih[1, 2] = -ih[1, 1] * h[1, 2] * ih[2, 2]
    ih[0, 2] = -ih[1, 2] * h[0, 1] * ih[0, 0] - ih[0, 0] * h[0, 2] * ih[2, 2]
    return ih


def eigensystem_ut3x3(p):
    """Finds the eigenvector matrix of a 3*3 upper-triangular matrix.

    Args:
       p: An upper triangular 3*3 matrix.

    Returns:
       An array giving the 3 eigenvalues of p, and the eigenvector matrix of p.
    """

    eigp = np.zeros((3, 3), float)
    eigvals = np.zeros(3, float)



    for i in range(3):
        eigp[i, i] = 1
<<<<<<< HEAD
    eigp[0, 1] = -p[0, 1]
    if eigp[0, 1] != 0.0:  
        eigp[0, 1] /= (p[0, 0] - p[1, 1])
    eigp[1, 2] = -p[1, 2]
    if eigp[1, 2] != 0.0:  
        eigp[1, 2] /= (p[1, 1] - p[2, 2])
    eigp[0, 2] = -(p[0, 1] * p[1, 2] - p[0, 2] * p[1, 1] + p[0, 2] * p[2, 2])
    if eigp[1, 2] != 0.0:  
        eigp[1, 2] /= ((p[0, 0] - p[2, 2]) * (p[2, 2] - p[1, 1]))
=======
    eigp[0, 1] = -p[0, 1] / (p[0, 0] - p[1, 1])
    eigp[1, 2] = -p[1, 2] / (p[1, 1] - p[2, 2])
    eigp[0, 2] = -(p[0, 1] * p[1, 2] - p[0, 2] * p[1, 1] + p[0, 2] * p[2, 2]) / (
        (p[0, 0] - p[2, 2]) * (p[2, 2] - p[1, 1])
    )

>>>>>>> 08568b04
    for i in range(3):
        eigvals[i] = p[i, i]
    return eigvals, eigp


def det_ut3x3(h):
    """Calculates the determinant of a 3*3 upper triangular matrix.

    Note that the volume of the system box when the lattice vector matrix is
    expressed as a 3*3 upper triangular matrix is given by the determinant of
    this matrix.

    Args:
       h: An upper triangular 3*3 matrix.

    Returns:
       The determinant of h.
    """

    return h[0, 0] * h[1, 1] * h[2, 2]


MINSERIES = 1e-8


def exp_ut3x3(h):
    """Computes the matrix exponential for a 3x3 upper-triangular matrix.

    Note that for 3*3 upper triangular matrices this is the best method, as
    it is stable. This is terms which become unstable as the
    denominator tends to zero are calculated via a Taylor series in this limit.

    Args:
       h: An upper triangular 3*3 matrix.

    Returns:
       The matrix exponential of h.
    """
    eh = np.zeros((3, 3), float)
    e00 = math.exp(h[0, 0])
    e11 = math.exp(h[1, 1])
    e22 = math.exp(h[2, 2])
    eh[0, 0] = e00
    eh[1, 1] = e11
    eh[2, 2] = e22

    if abs((h[0, 0] - h[1, 1]) / h[0, 0]) > MINSERIES:
        r01 = (e00 - e11) / (h[0, 0] - h[1, 1])
    else:
        r01 = e00 * (1 + (h[0, 0] - h[1, 1]) * (0.5 + (h[0, 0] - h[1, 1]) / 6.0))
    if abs((h[1, 1] - h[2, 2]) / h[1, 1]) > MINSERIES:
        r12 = (e11 - e22) / (h[1, 1] - h[2, 2])
    else:
        r12 = e11 * (1 + (h[1, 1] - h[2, 2]) * (0.5 + (h[1, 1] - h[2, 2]) / 6.0))
    if abs((h[2, 2] - h[0, 0]) / h[2, 2]) > MINSERIES:
        r02 = (e22 - e00) / (h[2, 2] - h[0, 0])
    else:
        r02 = e22 * (1 + (h[2, 2] - h[0, 0]) * (0.5 + (h[2, 2] - h[0, 0]) / 6.0))

    eh[0, 1] = h[0, 1] * r01
    eh[1, 2] = h[1, 2] * r12

    eh[0, 2] = h[0, 2] * r02
    if abs((h[2, 2] - h[0, 0]) / h[2, 2]) > MINSERIES:
        eh[0, 2] += h[0, 1] * h[0, 2] * (r01 - r12) / (h[0, 0] - h[2, 2])
    elif abs((h[1, 1] - h[0, 0]) / h[1, 1]) > MINSERIES:
        eh[0, 2] += h[0, 1] * h[0, 2] * (r12 - r02) / (h[1, 1] - h[0, 0])
    elif abs((h[1, 1] - h[2, 2]) / h[1, 1]) > MINSERIES:
        eh[0, 2] += h[0, 1] * h[0, 2] * (r02 - r01) / (h[2, 2] - h[1, 1])
    else:
        eh[0, 2] += (
            h[0, 1]
            * h[0, 2]
            * e00
            / 24.0
            * (
                12.0
                + 4 * (h[1, 1] + h[2, 2] - 2 * h[0, 0])
                + (h[1, 1] - h[0, 0]) * (h[2, 2] - h[0, 0])
            )
        )

    return eh


def root_herm(A):
    """Computes the square root of a positive-definite hermitian matrix.

    Args:
       A: A Hermitian matrix.

    Returns:
       A matrix such that itself matrix multiplied by its transpose gives the
       original matrix.
    """

    if not (abs(A.T - A) < 1e-10).all():
        raise ValueError("Non-Hermitian matrix passed to root_herm function")
    eigvals, eigvecs = np.linalg.eigh(A)
    ndgrs = len(eigvals)
    diag = np.zeros((ndgrs, ndgrs))
    negev = False
    for i in range(ndgrs):
        if eigvals[i] >= 0:
            diag[i, i] = math.sqrt(eigvals[i])
        else:
            warning(
                "Zeroing negative %d-th element in matrix square root: %e"
                % (i, eigvals[i]),
                verbosity.low,
            )
            diag[i, i] = 0
            negev = True
    rv = np.dot(eigvecs, np.dot(diag, eigvecs.T))
    if negev:
        warning(
            "Checking decomposition after negative eigenvalue: \n"
            + str(A - np.dot(rv, rv.T)),
            verbosity.low,
        )

    return rv

<<<<<<< HEAD
    return rv

def _sinch(x):
        """ Computes sinh(x)/x in a way that is stable for x->0 """
        
        x2 = x*x
        if x2 < 1e-12:
            return 1 + (x2/6.)*(1 + (x2/20.)*(1 + (x2/42.)))
        else:
            return np.sinh(x)/x
    
sinch = np.vectorize(_sinch)

def mat_taylor(x, function):
    """compute matrix function as direct taylor expansion
    Args:
       x: matrix
       function: the function to be expanded
    Return:
       function of matrix.  
    """
    if not (x.shape[0] == x.shape[1]):
        warning("input matrix is not squared")
        return None
    dim = x.shape[0]
    I = np.identity(dim)
    if function == "sinhx/x":
        #compute sinhx/x by directly taylor
        x2 = np.linalg.matrix_power(x, 2)
        return I + np.matmul(x2/(2.0*3.0), (I + np.matmul(x2/(4.0*5.0), (I + np.matmul(x2/(6.0*7.0), (I + x2/(8.0*9.0)))))))

    else:
       warning("function {} not implemented".format(function)) 

    
=======

def gaussian_inv(x):
    """
    Beasley-Springer-Moro algorithm for approximating the inverse normal.
    """

    a0 = 2.50662823884
    a1 = -18.61500062529
    a2 = 41.39119773534
    a3 = -25.44106049637

    b0 = -8.47351093090
    b1 = 23.08336743743
    b2 = -21.06224101826
    b3 = 3.13082909833

    c0 = 0.3374754822726147
    c1 = 0.9761690190917186
    c2 = 0.1607979714918209
    c3 = 0.0276438810333863
    c4 = 0.0038405729373609
    c5 = 0.0003951896511919
    c6 = 0.0000321767881768
    c7 = 0.0000002888167364
    c8 = 0.0000003960315187

    y = x - 0.5

    if x > 0.08 and x < 0.92:
        z = y * y
        return y * np.polyval([a3, a2, a1, a0], z) / np.polyval([b3, b2, b1, b0, 1], z)

    if x <= 0.08 or x >= 0.92:
        if y > 0:
            z = 1 - x
        else:
            z = x
        k = np.log(-np.log(z))
        return np.sign(y) * np.polyval([c8, c7, c6, c5, c4, c3, c2, c1, c0], k)
>>>>>>> 08568b04
<|MERGE_RESOLUTION|>--- conflicted
+++ resolved
@@ -12,26 +12,9 @@
 from ipi.utils.messages import verbosity, warning
 
 
-<<<<<<< HEAD
 __all__ = ['matrix_exp', 'stab_cholesky', 'h2abc', 'h2abc_deg', 'abc2h',
            'invert_ut3x3', 'det_ut3x3', 'eigensystem_ut3x3', 'exp_ut3x3',
-           'root_herm', 'logsumlog', 'sinch']
-=======
-__all__ = [
-    "matrix_exp",
-    "stab_cholesky",
-    "h2abc",
-    "h2abc_deg",
-    "abc2h",
-    "invert_ut3x3",
-    "det_ut3x3",
-    "eigensystem_ut3x3",
-    "exp_ut3x3",
-    "root_herm",
-    "logsumlog",
-    "gaussian_inv",
-]
->>>>>>> 08568b04
+           'root_herm', 'logsumlog', 'sinch', 'gaussian_inv']
 
 
 def logsumlog(lasa, lbsb):
@@ -284,7 +267,6 @@
 
     for i in range(3):
         eigp[i, i] = 1
-<<<<<<< HEAD
     eigp[0, 1] = -p[0, 1]
     if eigp[0, 1] != 0.0:  
         eigp[0, 1] /= (p[0, 0] - p[1, 1])
@@ -294,14 +276,6 @@
     eigp[0, 2] = -(p[0, 1] * p[1, 2] - p[0, 2] * p[1, 1] + p[0, 2] * p[2, 2])
     if eigp[1, 2] != 0.0:  
         eigp[1, 2] /= ((p[0, 0] - p[2, 2]) * (p[2, 2] - p[1, 1]))
-=======
-    eigp[0, 1] = -p[0, 1] / (p[0, 0] - p[1, 1])
-    eigp[1, 2] = -p[1, 2] / (p[1, 1] - p[2, 2])
-    eigp[0, 2] = -(p[0, 1] * p[1, 2] - p[0, 2] * p[1, 1] + p[0, 2] * p[2, 2]) / (
-        (p[0, 0] - p[2, 2]) * (p[2, 2] - p[1, 1])
-    )
-
->>>>>>> 08568b04
     for i in range(3):
         eigvals[i] = p[i, i]
     return eigvals, eigp
@@ -425,9 +399,6 @@
 
     return rv
 
-<<<<<<< HEAD
-    return rv
-
 def _sinch(x):
         """ Computes sinh(x)/x in a way that is stable for x->0 """
         
@@ -447,21 +418,12 @@
     Return:
        function of matrix.  
     """
-    if not (x.shape[0] == x.shape[1]):
-        warning("input matrix is not squared")
-        return None
-    dim = x.shape[0]
-    I = np.identity(dim)
-    if function == "sinhx/x":
-        #compute sinhx/x by directly taylor
-        x2 = np.linalg.matrix_power(x, 2)
-        return I + np.matmul(x2/(2.0*3.0), (I + np.matmul(x2/(4.0*5.0), (I + np.matmul(x2/(6.0*7.0), (I + x2/(8.0*9.0)))))))
+    Beasley-Springer-Moro algorithm for approximating the inverse normal.
+    """
 
     else:
        warning("function {} not implemented".format(function)) 
 
-    
-=======
 
 def gaussian_inv(x):
     """
@@ -500,5 +462,4 @@
         else:
             z = x
         k = np.log(-np.log(z))
-        return np.sign(y) * np.polyval([c8, c7, c6, c5, c4, c3, c2, c1, c0], k)
->>>>>>> 08568b04
+        return np.sign(y) * np.polyval([c8, c7, c6, c5, c4, c3, c2, c1, c0], k)