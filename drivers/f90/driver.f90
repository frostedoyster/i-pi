! The main program which runs our driver test case potentials
!
! Copyright (C) 2013, Joshua More and Michele Ceriotti
!
! Permission is hereby granted, free of charge, to any person obtaining
! a copy of this software and associated documentation files (the
! "Software"), to deal in the Software without restriction, including
! without limitation the rights to use, copy, modify, merge, publish,
! distribute, sublicense, and/or sell copies of the Software, and to
! permit persons to whom the Software is furnished to do so, subject to
! the following conditions:
!
! The above copyright notice and this permission notice shall be included
! in all copies or substantial portions of the Software.
!
! THE SOFTWARE IS PROVIDED "AS IS", WITHOUT WARRANTY OF ANY KIND,
! EXPRESS OR IMPLIED, INCLUDING BUT NOT LIMITED TO THE WARRANTIES OF
! MERCHANTABILITY, FITNESS FOR A PARTICULAR PURPOSE AND NONINFRINGEMENT.
! IN NO EVENT SHALL THE AUTHORS OR COPYRIGHT HOLDERS BE LIABLE FOR ANY
! CLAIM, DAMAGES OR OTHER LIABILITY, WHETHER IN AN ACTION OF CONTRACT,
! TORT OR OTHERWISE, ARISING FROM, OUT OF OR IN CONNECTION WITH THE
! SOFTWARE OR THE USE OR OTHER DEALINGS IN THE SOFTWARE.
!
!
! Currently the potentials implemented are the Lennard-Jones
! potential, the Silvera-Goldman para-hydrogen potential and
! the ideal gas (i.e. no interaction at all)

      PROGRAM DRIVER
         USE LJ
         USE LJPolymer
         USE SG
         USE PSWATER
         USE F90SOCKETS, ONLY : open_socket, writebuffer, readbuffer
      IMPLICIT NONE
      
      ! SOCKET VARIABLES
      INTEGER, PARAMETER :: MSGLEN=12   ! length of the headers of the driver/wrapper communication protocol
      INTEGER socket, inet, port        ! socket ID & address of the server
      CHARACTER(LEN=1024) :: host
      
      ! COMMAND LINE PARSING
      CHARACTER(LEN=1024) :: cmdbuffer
      INTEGER ccmd, vstyle, vseed
      INTEGER, ALLOCATABLE :: seed(:)
      INTEGER verbose
      INTEGER commas(4), par_count      ! stores the index of commas in the parameter string
      DOUBLE PRECISION vpars(6)         ! array to store the parameters of the potential
      
      ! SOCKET COMMUNICATION BUFFERS
      CHARACTER(LEN=12) :: header
      LOGICAL :: isinit=.false., hasdata=.false.
      INTEGER cbuf, rid, length
      CHARACTER(LEN=4096) :: initbuffer      ! it's unlikely a string this large will ever be passed...
      CHARACTER(LEN=4096) :: string,string2,string3,trimmed  ! it's unlikely a string this large will ever be passed...
      DOUBLE PRECISION, ALLOCATABLE :: msgbuffer(:)
      
      ! PARAMETERS OF THE SYSTEM (CELL, ATOM POSITIONS, ...)
      DOUBLE PRECISION sigma, eps, rc, rn, ks ! potential parameters
      DOUBLE PRECISION stiffness ! lennard-jones polymer
      INTEGER n_monomer ! lennard-jones polymer
      INTEGER nat
      DOUBLE PRECISION pot, dpot, dist
      DOUBLE PRECISION, ALLOCATABLE :: atoms(:,:), forces(:,:), datoms(:,:)
      DOUBLE PRECISION cell_h(3,3), cell_ih(3,3), virial(3,3), mtxbuf(9), dip(3), charges(3), dummy(3,3,3), vecdiff(3)
      DOUBLE PRECISION, ALLOCATABLE :: friction(:,:)
      DOUBLE PRECISION volume
      DOUBLE PRECISION, PARAMETER :: fddx = 1.0d-5
      
      ! NEIGHBOUR LIST ARRAYS
      INTEGER, DIMENSION(:), ALLOCATABLE :: n_list, index_list
      DOUBLE PRECISION init_volume, init_rc ! needed to correctly adjust the cut-off radius for variable cell dynamics
      DOUBLE PRECISION, ALLOCATABLE :: last_atoms(:,:) ! Holds the positions when the neighbour list is created
      DOUBLE PRECISION displacement ! Tracks how far each atom has moved since the last call of nearest_neighbours

      ! DMW
      DOUBLE PRECISION efield(3)
      INTEGER i, j
      
      ! parse the command line parameters
      ! intialize defaults
      ccmd = 0
      inet = 1
      host = "localhost"//achar(0)
      port = 31415
      verbose = 0
      par_count = 0
      vstyle = -1
      rc = 0.0d0
      init_rc = 0.0d0
      volume = 0.0d0
      init_volume = 0.0d0

      DO i = 1, COMMAND_ARGUMENT_COUNT()
         CALL GET_COMMAND_ARGUMENT(i, cmdbuffer)
         IF (cmdbuffer == "-u") THEN ! flag for unix socket
            inet = 0
            ccmd = 0
         ELSEIF (cmdbuffer == "-h") THEN ! read the hostname (deprecated)
            ccmd = 1
         ELSEIF (cmdbuffer == "-a") THEN ! read the hostname (address)
            ccmd = 1
         ELSEIF (cmdbuffer == "-p") THEN ! reads the port number
            ccmd = 2
         ELSEIF (cmdbuffer == "-m") THEN ! reads the style of the potential function
            ccmd = 3
         ELSEIF (cmdbuffer == "-o") THEN ! reads the parameters
            ccmd = 4
         ELSEIF (cmdbuffer == "-v") THEN ! flag for verbose standard output
            verbose = 1
         ELSEIF (cmdbuffer == "-vv") THEN ! flag for verbose standard output
            verbose = 2
         ELSE
            IF (ccmd == 0) THEN
               WRITE(*,*) " Unrecognized command line argument", ccmd
               CALL helpmessage
               STOP "ENDED"
            ENDIF
            IF (ccmd == 1) THEN
               host = trim(cmdbuffer)//achar(0)
            ELSEIF (ccmd == 2) THEN
               READ(cmdbuffer,*) port
            ELSEIF (ccmd == 3) THEN
               IF (trim(cmdbuffer) == "lj") THEN
                  vstyle = 1
               ELSEIF (trim(cmdbuffer) == "sg") THEN
                  vstyle = 2
               ELSEIF (trim(cmdbuffer) == "harm") THEN
                  vstyle = 3
               ELSEIF (trim(cmdbuffer) == "harm3d") THEN
                  vstyle = 30
               ELSEIF (trim(cmdbuffer) == "morse") THEN
                  vstyle = 4
               ELSEIF (trim(cmdbuffer) == "zundel") THEN
                  vstyle = 5
               ELSEIF (trim(cmdbuffer) == "qtip4pf") THEN
                  vstyle = 6
               ELSEIF (trim(cmdbuffer) == "linear") THEN
                  vstyle = 7
               ELSEIF (trim(cmdbuffer) == "pswater") THEN
                  vstyle = 8
               ELSEIF (trim(cmdbuffer) == "lepsm1") THEN
                  vstyle = 9
               ELSEIF (trim(cmdbuffer) == "lepsm2") THEN
                  vstyle = 10
               ELSEIF (trim(cmdbuffer) == "qtip4pf-efield") THEN
                  vstyle = 11
               ELSEIF (trim(cmdbuffer) == "eckart") THEN
                  vstyle = 20
               ELSEIF (trim(cmdbuffer) == "ch4hcbe") THEN
                  vstyle = 21
               ELSEIF (trim(cmdbuffer) == "ljpolymer") THEN
                  vstyle = 22
               ELSEIF (trim(cmdbuffer) == "MB") THEN
                  vstyle = 23
               ELSEIF (trim(cmdbuffer) == "doublewell") THEN
                  vstyle = 25
               ELSEIF (trim(cmdbuffer) == "doublewell_1D") THEN
                  vstyle = 24
               ELSEIF (trim(cmdbuffer) == "harmonic_bath") THEN
                  vstyle = 26
               ELSEIF (trim(cmdbuffer) == "meanfield_bath") THEN
                  vstyle = 27
               ELSEIF (trim(cmdbuffer) == "gas") THEN
                  vstyle = 0  ! ideal gas
               ELSEIF (trim(cmdbuffer) == "dummy") THEN
                  vstyle = 99 ! returns non-zero but otherwise meaningless values
               ELSE
                  WRITE(*,*) " Unrecognized potential type ", trim(cmdbuffer)
                  WRITE(*,*) " Use -m [duymmy|gas|lj|sg|harm|harm3d|morse|zundel|qtip4pf|pswater|lepsm1|lepsm2|qtip4pf-efield|eckart|ch4hcbe|ljpolymer|MB|doublewell|doublewell_1D|harmonic_bath|meanfield_bath] "
                  STOP "ENDED"
               ENDIF
            ELSEIF (ccmd == 4) THEN
               par_count = 1
               commas(1) = 0
               DO WHILE (index(cmdbuffer(commas(par_count)+1:), ',') > 0)
                  commas(par_count + 1) = index(cmdbuffer(commas(par_count)+1:), ',') + commas(par_count)
                  READ(cmdbuffer(commas(par_count)+1:commas(par_count + 1)-1),*) vpars(par_count)
                  par_count = par_count + 1
               ENDDO
               READ(cmdbuffer(commas(par_count)+1:),*) vpars(par_count)
            ENDIF
            ccmd = 0
         ENDIF
      ENDDO
      
      IF (vstyle == -1) THEN
         WRITE(*,*) " Error, type of potential not specified."
         CALL helpmessage
         STOP "ENDED"
      ELSEIF (0 == vstyle) THEN
         IF (par_count /= 0) THEN
            WRITE(*,*) "Error: no initialization string needed for ideal gas."
            STOP "ENDED"
         ENDIF
         isinit = .true.
      ELSEIF (99 == vstyle) THEN
         IF (par_count /= 0) THEN
            WRITE(*,*) "Error: no initialization string needed for dummy output."
            STOP "ENDED"
         ENDIF
         CALL RANDOM_SEED(size=vseed)
         ALLOCATE(seed(vseed))
         seed = 12345
         CALL RANDOM_SEED(put=seed)
         isinit = .true.         
      ELSEIF (6 == vstyle) THEN
         IF (par_count /= 0) THEN
            WRITE(*,*) "Error:  no initialization string needed for qtip4pf."
            STOP "ENDED"
         ENDIF
         isinit = .true.
      ELSEIF (11== vstyle) THEN
         IF (par_count .ne. 3) THEN
            WRITE(*,*) "Error:  incorrect initialization string included for qtip4pf-efield. &
     &             Provide the three components of the electric field in V/nm"
            STOP "ENDED"
         ELSE
            ! We take in an electric field in volts / nm.This must be converted to Eh / (e a0).
            do i=1,3
             efield(i) = vpars(i) / 5.14220652d2
            enddo
         ENDIF
         isinit = .true.
      ELSEIF (5 == vstyle) THEN
         IF (par_count /= 0) THEN
            WRITE(*,*) "Error: no initialization string needed for zundel."
            STOP "ENDED"
         ENDIF
         CALL prezundelpot()
         CALL prezundeldip()
         isinit = .true.
      ELSEIF (21 == vstyle) THEN
         IF (par_count /= 0) THEN
            WRITE(*,*) "Error: no initialization string needed for CH4+H CBE potential."
            STOP "ENDED"
         ENDIF
         CALL prepot()
         isinit = .true.
      ELSEIF (4 == vstyle) THEN
         IF (par_count == 0) THEN ! defaults (OH stretch)
            vpars(1) = 1.8323926 ! r0
            vpars(2) = 0.18748511263179304 ! D
            vpars(3) = 1.1562696428501682 ! a
         ELSEIF ( 2/= par_count) THEN
            WRITE(*,*) "Error: parameters not initialized correctly."
            WRITE(*,*) "For morse potential use -o r0,D,a (in a.u.) "
            STOP "ENDED"
         ENDIF
         isinit = .true.
      ELSEIF (20 == vstyle) THEN !eckart
         IF (par_count == 0) THEN ! defaults values 
            vpars(1) = 0.0d0
            vpars(2) = 0.66047 
            vpars(3) = (6*12)/( 1836 * (vpars(2)**2) *( (4.D0 * ATAN(1.0d0) )**2 ) )
            vpars(4) = 1836*(3800.0d0/219323d0)**2
         ELSEIF ( 4/= par_count) THEN
            WRITE(*,*) "Error: parameters not initialized correctly."
            WRITE(*,*) "For eckart potential use  AA,A,B,k"
            STOP "ENDED"
         ENDIF
         isinit = .true.

      ELSEIF (23 == vstyle) THEN !MB
         IF (par_count == 0) THEN ! defaults values 
            vpars(1) = 0.004737803248674678
         ELSEIF ( 1/= par_count) THEN
            WRITE(*,*) "Error: parameters not initialized correctly."
            WRITE(*,*) "For MB potential up to 1 param can be specified"
            STOP "ENDED"
         ENDIF
         isinit = .true.
      ELSEIF (26 == vstyle) THEN !harmonic_bath
         IF (par_count == 3) THEN ! defaults values 
            vpars(4) = 0
            vpars(5) = 0
            vpars(6) = 1
         ELSEIF (par_count /= 6) THEN 
            WRITE(*,*) "Error: parameters not initialized correctly."
            WRITE(*,*) "For harmonic bath use <bath_type> <friction (atomic units)> <omega_c (invcm)> eps(a.u.) delta (a.u.) deltaQ(a.u.)"
            WRITE(*,*) "Available bath_type are: "
            WRITE(*,*) "1 = Ohmic "
            STOP "ENDED"
         ENDIF
         IF (vpars(1) /= 1) THEN
             WRITE(*,*) "Only Ohmic bath implemented"
             STOP "ENDED"
         END IF
         vpars(3) = vpars(3) * 4.5563353e-06 !Change omega_c from invcm to a.u.
         isinit = .true.
      ELSEIF (27 == vstyle) THEN !meanfield bath
         IF (par_count == 3) THEN ! defaults values 
            vpars(2) = 0
            vpars(3) = 0
            vpars(4) = 1
         ELSEIF (par_count /= 4) THEN 
            WRITE(*,*) "Error: parameters not initialized correctly."
            WRITE(*,*) "For harmonic meanfield bath use  <friction (atomic units)> eps(a.u.) delta (a.u.) deltaQ(a.u.)"
            STOP "ENDED"
         ENDIF
         isinit = .true.
      ELSEIF (22 == vstyle) THEN !ljpolymer
         IF (4/= par_count) THEN
            WRITE(*,*) "Error: parameters not initialized correctly."
            WRITE(*,*) "For ljpolymer potential use n_monomer,sigma,epsilon,cutoff"
            STOP "ENDED"
         ELSE
            n_monomer = nint(vpars(1))
            sigma = vpars(2)
            eps = vpars(3)
            rc = vpars(4)
            rn = rc * 1.2d0
            stiffness = 36.d0 * (2.d0 ** (2.d0/3.d0))*eps
            isinit = .true.
         ENDIF
      ELSEIF (vstyle == 8) THEN
         IF (par_count /= 0) THEN
            WRITE(*,*) "Error: no initialization string needed for Partridge-Schwenke H2O potential."
            STOP "ENDED"
         END IF
      ELSEIF (vstyle == 9) THEN
         IF (par_count /= 0) THEN
            WRITE(*,*) "Error: no initialization string needed for LEPSM1."
            STOP "ENDED"
         END IF
      ELSEIF (vstyle == 10) THEN
         IF (par_count /= 0) THEN
            WRITE(*,*) "Error: no initialization string needed for LEPSM2."
            STOP "ENDED" 
         ENDIF   
         isinit = .true.
      ELSEIF (vstyle == 11) THEN
         IF (par_count .ne. 3) THEN
            WRITE(*,*) "Error:  incorrect initialization string included for qtip4pf-efield. &
     &    Provide the three components of the electric field in V/nm"
            STOP "ENDED"
         ELSE
            ! We take in an electric field in volts / nm.This must be converted 
            ! to Eh / (e a0).
            do i=1,3
             efield(i) = vpars(i) / 5.14220652d2
            enddo
         ENDIF
         isinit = .true.
      ELSEIF (vstyle == 1) THEN
         IF (par_count /= 3) THEN
            WRITE(*,*) "Error: parameters not initialized correctly."
            WRITE(*,*) "For LJ potential use -o sigma,epsilon,cutoff "
            STOP "ENDED" ! Note that if initialization from the wrapper is implemented this exit should be removed.
         ENDIF
         sigma = vpars(1)
         eps = vpars(2)
         rc = vpars(3)
         rn = rc*1.2
         isinit = .true.
      ELSEIF (vstyle == 2) THEN
         IF (par_count /= 1) THEN
            WRITE(*,*) "Error: parameters not initialized correctly."
            WRITE(*,*) "For SG potential use -o cutoff "
            STOP "ENDED" ! Note that if initialization from the wrapper is implemented this exit should be removed.
         ENDIF
         rc = vpars(1)
         rn = rc*1.2
         isinit = .true.
      ELSEIF (vstyle == 3) THEN
         IF (par_count /= 1) THEN
            WRITE(*,*) "Error: parameters not initialized correctly."
            WRITE(*,*) "For 1D harmonic potential use -o k "
            STOP "ENDED" ! Note that if initialization from the wrapper is implemented this exit should be removed.
         ENDIF
         ks = vpars(1)
         isinit = .true.
      ELSEIF (vstyle == 30) THEN
         IF (par_count /= 1) THEN
            WRITE(*,*) "Error: parameters not initialized correctly."
            WRITE(*,*) "For 3D harmonic potential use -o k "
            STOP "ENDED" ! Note that if initialization from the wrapper is implemented this exit should be removed.
         ENDIF
         ks = vpars(1)  !è la k dell'ho, unica chiaramente perché in 1D
         isinit = .true.
      ELSEIF (vstyle == 7) THEN
         IF (par_count /= 1) THEN
            WRITE(*,*) "Error: parameters not initialized correctly."
            WRITE(*,*) "For a linear potential use -o k "
            STOP "ENDED" ! Note that if initialization from the wrapper is implemented this exit should be removed.
         ENDIF
         ks = vpars(1)
         isinit = .true.

      ELSEIF (25 == vstyle) THEN !doublewell
         IF ( par_count /= 0 ) THEN
                 WRITE(*,*) "Error: no initialization string needed for doublewell."
            STOP "ENDED" 
         ENDIF   
         isinit = .true.

      ELSEIF (24 == vstyle) THEN !doublewell_1D
         IF ( par_count /= 0 ) THEN
                 WRITE(*,*) "Error: no initialization string needed for 1-dimensional doublewell."
            STOP "ENDED" 
         ENDIF   
         isinit = .true.
      ENDIF

      IF (verbose > 0) THEN
         WRITE(*,*) " DRIVER - Connecting to host ", trim(host)
         IF (inet > 0) THEN
            WRITE(*,*) " on port ", port, " using an internet socket."
         ELSE
            WRITE(*,*) " using an UNIX socket."
         ENDIF
      ENDIF

      ! Calls the interface to the POSIX sockets library to open a communication channel
      CALL open_socket(socket, inet, port, host)
      nat = -1
      DO WHILE (.true.) ! Loops forever (or until the wrapper ends!)

         ! Reads from the socket one message header
         CALL readbuffer(socket, header, MSGLEN)
         IF (verbose > 0) WRITE(*,*) " Message from server: ", trim(header)

         IF (trim(header) == "STATUS") THEN
            ! The wrapper is inquiring on what we are doing
            IF (.not. isinit) THEN
               CALL writebuffer(socket,"NEEDINIT    ",MSGLEN)  ! Signals that we need initialization data
               IF (verbose > 1) WRITE(*,*) "    !write!=> ", "NEEDINIT    "
            ELSEIF (hasdata) THEN
               CALL writebuffer(socket,"HAVEDATA    ",MSGLEN)  ! Signals that we are done computing and can return forces
               IF (verbose > 1) WRITE(*,*) "    !write!=> ", "HAVEDATA    "
            ELSE
               CALL writebuffer(socket,"READY       ",MSGLEN)  ! We are idling and eager to compute something
               IF (verbose > 1) WRITE(*,*) "    !write!=> ", "READY       "
            ENDIF
         ELSEIF (trim(header) == "INIT") THEN     ! The driver is kindly providing a string for initialization
            CALL readbuffer(socket, rid)
            IF (verbose > 1) WRITE(*,*) "    !read!=> RID: ", rid
            CALL readbuffer(socket, cbuf)
            IF (verbose > 1) WRITE(*,*) "    !read!=> init_length: ", cbuf
            CALL readbuffer(socket, initbuffer, cbuf)
            IF (verbose > 1) WRITE(*,*) "    !read!=> init_string: ", cbuf
            IF (verbose > 0) WRITE(*,*) " Initializing system from wrapper, using ", trim(initbuffer)
            isinit=.true. ! We actually do nothing with this string, thanks anyway. Could be used to pass some information (e.g. the input parameters, or the index of the replica, from the driver
         ELSEIF (trim(header) == "POSDATA") THEN  ! The driver is sending the positions of the atoms. Here is where we do the calculation!

            ! Parses the flow of data from the socket
            CALL readbuffer(socket, mtxbuf, 9)  ! Cell matrix
            IF (verbose > 1) WRITE(*,*) "    !read!=> cell: ", mtxbuf
            cell_h = RESHAPE(mtxbuf, (/3,3/))
            CALL readbuffer(socket, mtxbuf, 9)  ! Inverse of the cell matrix (so we don't have to invert it every time here)
            IF (verbose > 1) WRITE(*,*) "    !read!=> cell-1: ", mtxbuf
            cell_ih = RESHAPE(mtxbuf, (/3,3/))

            ! The wrapper uses atomic units for everything, and row major storage.
            ! At this stage one should take care that everything is converted in the
            ! units and storage mode used in the driver.
            cell_h = transpose(cell_h)
            cell_ih = transpose(cell_ih)
            ! We assume an upper triangular cell-vector matrix
            volume = cell_h(1,1)*cell_h(2,2)*cell_h(3,3)

            CALL readbuffer(socket, cbuf)       ! The number of atoms in the cell
            IF (verbose > 1) WRITE(*,*) "    !read!=> cbuf: ", cbuf
            IF (nat < 0) THEN  ! Assumes that the number of atoms does not change throughout a simulation, so only does this once
               nat = cbuf
               IF (verbose > 0) WRITE(*,*) " Allocating buffer and data arrays, with ", nat, " atoms"
               ALLOCATE(msgbuffer(3*nat))
               ALLOCATE(atoms(nat,3), datoms(nat,3))
               ALLOCATE(forces(nat,3))
               ALLOCATE(friction(3*nat,3*nat))
               atoms = 0.0d0
               datoms = 0.0d0
               forces = 0.0d0
               friction = 0.0d0
               msgbuffer = 0.0d0
            ENDIF

            CALL readbuffer(socket, msgbuffer, nat*3)
            IF (verbose > 1) WRITE(*,*) "    !read!=> positions: ", msgbuffer
            DO i = 1, nat
               atoms(i,:) = msgbuffer(3*(i-1)+1:3*i)
            ENDDO

            IF (vstyle == 0) THEN   ! ideal gas, so no calculation done
               pot = 0
               forces = 0.0d0
               virial = 1.0d-200   
               ! returns a tiny but non-zero stress, so it can
               ! bypass the check for zero virial that is used
               ! to avoid running constant-pressure simulations
               ! with a code that cannot compute the virial
            ELSEIF (vstyle == 99) THEN ! dummy output, useful to test that i-PI "just runs"
               call random_number(pot)
               pot = pot - 0.5                
               call random_number(forces)
               forces = forces - 0.5
               call random_number(virial)
               virial = virial - 0.5
            ELSEIF (vstyle == 3) THEN ! 1D harmonic potential, so only uses the first position variable
               pot = 0.5*ks*atoms(1,1)**2
               forces = 0.0d0
               forces(1,1) = -ks*atoms(1,1)
               virial = 0.0d0
               virial(1,1) = forces(1,1)*atoms(1,1)
            ELSEIF (vstyle == 30) THEN ! 3D harmonic potential
                   pot = 0.0d0
                   forces = 0.0d0
                   virial = 0.0d0
               DO i=1,nat 
                   pot = pot + 0.5*ks*atoms(i,1)**2 + 0.5*ks*atoms(i,2)**2 + 0.5*ks*atoms(i,3)**2
                   forces(i,1) = -ks*atoms(i,1)
                   forces(i,2) = -ks*atoms(i,2)
                   forces(i,3) = -ks*atoms(i,3)
                   virial(i,1) = forces(i,1)*atoms(i,1)
                   virial(i,2) = forces(i,2)*atoms(i,2)
                   virial(i,3) = forces(i,3)*atoms(i,3)
                enddo
            ELSEIF (vstyle == 7) THEN ! linear potential in x position of the 1st atom
               pot = ks*atoms(1,1)
               forces = 0.0d0
               virial = 0.0d0
               forces(1,1) = -ks
               virial(1,1) = forces(1,1)*atoms(1,1)
            ELSEIF (vstyle == 4) THEN ! Morse potential.
               IF (nat/=1) THEN
                  WRITE(*,*) "Expecting 1 atom for 3D Morse (use the effective mass for the atom mass to get proper frequency!) "
                  STOP "ENDED"
               ENDIF
               CALL getmorse(vpars(1), vpars(2), vpars(3), atoms, pot, forces)
            ELSEIF (vstyle == 5) THEN ! Zundel potential.
               IF (nat/=7) THEN
                  WRITE(*,*) "Expecting 7 atoms for Zundel potential, O O H H H H H "
                  STOP "ENDED"
               ENDIF

               CALL zundelpot(pot,atoms)
               CALL zundeldip(dip,atoms)

               datoms=atoms
               DO i=1,7  ! forces by finite differences
                  DO j=1,3
                     datoms(i,j)=atoms(i,j)+fddx
                     CALL zundelpot(dpot, datoms)
                     datoms(i,j)=atoms(i,j)-fddx
                     CALL zundelpot(forces(i,j), datoms)
                     datoms(i,j)=atoms(i,j)
                     forces(i,j)=(forces(i,j)-dpot)/(2*fddx)
                  ENDDO
               ENDDO
               ! do not compute the virial term

           ELSEIF (vstyle == 21) THEN ! CBE CH4+H potential.
               IF (nat/=6) THEN
                  WRITE(*,*) "Expecting 6 atoms for CH4+H potential, H, C, H, H, H, H "
                  WRITE(*,*) "The expected order is such that atoms 1 to 5 are reactant_1 (CH4)"
                  WRITE(*,*) "and atom 6 is reactant_2 ( H 'free') "
                  STOP "ENDED"
               ENDIF

               CALL ch4hpot_inter(atoms, pot)
               datoms=atoms
               DO i=1,6  ! forces by finite differences
                  DO j=1,3
                     datoms(i,j)=atoms(i,j)+fddx
                     CALL ch4hpot_inter(datoms, dpot)
                     datoms(i,j)=atoms(i,j)-fddx
                     CALL ch4hpot_inter(datoms, forces(i,j))
                     datoms(i,j)=atoms(i,j)
                     forces(i,j)=(forces(i,j)-dpot)/(2*fddx)
                  ENDDO
               ENDDO
               ! do not compute the virial term

            ELSEIF (vstyle == 6) THEN ! qtip4pf potential.
               IF (mod(nat,3)/=0) THEN
                  WRITE(*,*) " Expecting water molecules O H H O H H O H H but got ", nat, "atoms"
                  STOP "ENDED"
               ENDIF
               vpars(1) = cell_h(1,1)
               vpars(2) = cell_h(2,2)
               vpars(3) = cell_h(3,3)
               IF (cell_h(1,2).gt.1d-10 .or. cell_h(1,3).gt.1d-12  .or. cell_h(2,3).gt.1d-12) THEN                       
                  WRITE(*,*) " qtip4pf PES only works with orthorhombic cells", cell_h(1,2), cell_h(1,3), cell_h(2,3)
                  STOP "ENDED"
               ENDIF
               CALL qtip4pf(vpars(1:3),atoms,nat,forces,pot,virial)
               dip(:) = 0.0
               DO i=1, nat, 3
                  dip = dip -1.1128d0 * atoms(i,:) + 0.5564d0 * (atoms(i+1,:) + atoms(i+2,:))
               ENDDO
               ! do not compute the virial term
            ELSEIF (vstyle == 11) THEN ! efield potential.             
               IF (mod(nat,3)/=0) THEN
                  WRITE(*,*) " Expecting water molecules O H H O H H O H H but got ", nat, "atoms"
                  STOP "ENDED"
               ENDIF
               CALL efield_v(atoms,nat,forces,pot,virial,efield)
            ELSEIF (vstyle == 8) THEN ! PS water potential.
               IF (nat/=3) THEN
                  WRITE(*,*) "Expecting 3 atoms for P-S water potential, O H H "
                  STOP "ENDED"
               ENDIF

               dip=0.0
               vecdiff=0.0
               ! lets fold the atom positions back to center in case the water travelled far away. 
               ! this avoids problems if the water is splic across (virtual) periodic boundaries
               ! OH_1
               call vector_separation(cell_h, cell_ih, atoms(2,:), atoms(1,:), vecdiff, dist)
               atoms(2,:)=vecdiff(:)
               ! OH_2
               call vector_separation(cell_h, cell_ih, atoms(3,:), atoms(1,:), vecdiff, dist)
               atoms(3,:)=vecdiff(:)
               ! O in center
               atoms(1,:)=0.d0



               atoms = atoms*0.52917721d0    ! pot_nasa wants angstrom
               call pot_nasa(atoms, forces, pot)
               call dms_nasa(atoms, charges, dummy) ! MR: trying to print out the right charges
               dip(:)=atoms(1,:)*charges(1)+atoms(2,:)*charges(2)+atoms(3,:)*charges(3)
               ! MR: the above line looks like it provides correct results in eAngstrom for dipole! 
               pot = pot*0.0015946679     ! pot_nasa gives kcal/mol
               forces = forces * (-0.00084329756) ! pot_nasa gives V in kcal/mol/angstrom
               ! do not compute the virial term
            ELSEIF (vstyle == 9) THEN
               IF (nat /= 3) THEN
                  WRITE(*,*) "Expecting 3 atoms for LEPS Model 1  potential, A B C "
                  STOP "ENDED"
               END IF
               CALL LEPS_M1(3, atoms, pot, forces)
            ELSEIF (vstyle == 10) THEN
               IF (nat /= 3) THEN
                  WRITE(*,*) "Expecting 4 atoms for LEPS Model 2  potential, A B C D n"
                  STOP "ENDED"
               END IF
               CALL LEPS_M2(4, atoms, pot, forces)
               
            ELSEIF (vstyle == 20) THEN ! eckart potential.
               CALL geteckart(nat,vpars(1), vpars(2), vpars(3),vpars(4), atoms, pot, forces)
            ELSEIF (vstyle == 26) THEN ! harmonic_bath.
               CALL get_harmonic_bath(nat,vpars(1),vpars(2),vpars(3),vpars(4),vpars(5),vpars(6),atoms, pot, forces)
            ELSEIF (vstyle == 27) THEN ! meanfield_bath.
               CALL get_meanfield_harmonic_bath(nat,vpars(1),vpars(2),vpars(3),vpars(4),atoms, pot, forces,friction)
            ELSEIF (vstyle == 23) THEN ! MB.
               IF (nat/=1) THEN
                  WRITE(*,*) "Expecting 1 atom for MB"
                  STOP "ENDED"
               ENDIF
               !atoms = atoms*0.52917721d0  !Change to angstrom
               CALL get_MB(nat,vpars(1), atoms, pot, forces)
            ELSEIF (vstyle == 25) THEN ! qQ
               CALL getdoublewell(nat, atoms, pot, forces)
               CALL dw_friction(nat, atoms, friction)

            ELSEIF (vstyle == 24) THEN ! qQ
               CALL getdoublewell_1D(nat, atoms, pot, forces)
               CALL dw1d_friction(nat, atoms, friction)
               CALL dw1d_dipole(nat, atoms, dip)

            ELSE
               IF ((allocated(n_list) .neqv. .true.)) THEN
                  IF (verbose > 0) WRITE(*,*) " Allocating neighbour lists."
                  ALLOCATE(n_list(nat*(nat-1)/2))
                  ALLOCATE(index_list(nat))
                  ALLOCATE(last_atoms(nat,3))
                  last_atoms = 0.0d0
                  CALL nearest_neighbours(rn, nat, atoms, cell_h, cell_ih, index_list, n_list)
                  last_atoms = atoms
                  init_volume = volume
                  init_rc = rc
               ENDIF

               ! Checking to see if we need to re-calculate the neighbour list
               rc = init_rc*(volume/init_volume)**(1.0/3.0)
               DO i = 1, nat
                  CALL separation(cell_h, cell_ih, atoms(i,:), last_atoms(i,:), displacement)
                  ! Note that displacement is the square of the distance moved by atom i since the last time the neighbour list was created.
                  IF (4*displacement > (rn-rc)*(rn-rc)) THEN
                     IF (verbose > 0) WRITE(*,*) " Recalculating neighbour lists"
                     CALL nearest_neighbours(rn, nat, atoms, cell_h, cell_ih, index_list, n_list)
                     last_atoms = atoms
                     rn = 1.2*rc
                     EXIT
                  ENDIF
               ENDDO

               IF (vstyle == 1) THEN
                  CALL LJ_getall(rc, sigma, eps, nat, atoms, cell_h, cell_ih, index_list, n_list, pot, forces, virial)
               ELSEIF (vstyle == 2) THEN
                  CALL SG_getall(rc, nat, atoms, cell_h, cell_ih, index_list, n_list, pot, forces, virial)
               ELSEIF (vstyle == 22) THEN ! ljpolymer potential.
                  CALL ljpolymer_getall(n_monomer,rc,sigma,eps,stiffness,nat,atoms,cell_h,cell_ih,index_list,n_list,pot,forces,virial)
               ENDIF
               IF (verbose > 0) WRITE(*,*) " Calculated energy is ", pot
            ENDIF
            hasdata = .true. ! Signal that we have data ready to be passed back to the wrapper
         ELSEIF (trim(header) == "GETFORCE") THEN  ! The driver calculation is finished, it's time to send the results back to the wrapper

            ! Data must be re-formatted (and units converted) in the units and shapes used in the wrapper
            DO i = 1, nat
               msgbuffer(3*(i-1)+1:3*i) = forces(i,:)
            ENDDO
            virial = transpose(virial)

            CALL writebuffer(socket,"FORCEREADY  ",MSGLEN)
            IF (verbose > 1) WRITE(*,*) "    !write!=> ", "FORCEREADY  "
            CALL writebuffer(socket,pot)  ! Writing the potential
            IF (verbose > 1) WRITE(*,*) "    !write!=> pot: ", pot
            CALL writebuffer(socket,nat)  ! Writing the number of atoms
            IF (verbose > 1) WRITE(*,*) "    !write!=> nat:", nat
            CALL writebuffer(socket,msgbuffer,3*nat) ! Writing the forces
            IF (verbose > 1) WRITE(*,*) "    !write!=> forces:", msgbuffer
            CALL writebuffer(socket,reshape(virial,(/9/)),9)  ! Writing the virial tensor, NOT divided by the volume
            IF (verbose > 1) WRITE(*,*) "    !write!=> strss: ", reshape(virial,(/9/))

 125  format(es21.14,a,es21.14,a,es21.14,a,es21.14,a,es21.14,a,es21.14,a)
 126  format(es21.14,a,es21.14,a,es21.14,a,es21.14,a,es21.14,a)

            IF (vstyle == 27) THEN ! returns meanfield friction
                WRITE(initbuffer,'(a)') "{"
                WRITE(32,'(a)') '{'
                WRITE(string,'(a)') '"friction": ['
                WRITE(32,'(a)') '"friction": ['

                string2 = TRIM(initbuffer) // TRIM(string)
                initbuffer = TRIM(string2)
                DO i=1,3*nat
                    IF(i/=3*nat) THEN
                        WRITE(string,125) ( friction(i,j), "," , j=1,3*nat)
                        WRITE(32,125) ( friction(i,j), "," , j=1,3*nat)
                    ELSE
                        WRITE(string,126) ( friction(i,j), "," , j=1,3*nat-1)
                        WRITE(string2,'(es21.14)') friction(i,3*nat)
                        string3 = TRIM(string) // TRIM(string2)
                        string = string3
                        WRITE(32,126) ( friction(i,j), "," , j=1,3*nat-1)
                        WRITE(32,'(es21.14)') friction(i,3*nat)
                    ENDIF
                    string2 = TRIM(initbuffer) // TRIM(string)
                    initbuffer = TRIM(string2)
                END DO
                string =  TRIM(initbuffer) // ']}'
                initbuffer = TRIM(string)
                WRITE(32,'(a)') "]"
                WRITE(32,'(a)') "}"

                cbuf = LEN_TRIM(initbuffer)
                CALL writebuffer(socket,cbuf)

                IF (verbose > 1) WRITE(*,*) "!write!=> extra_length:", cbuf
                CALL writebuffer(socket,initbuffer,cbuf)
                IF (verbose > 1) WRITE(*,*) "    !write!=> extra: ",  initbuffer

            ELSEIF (vstyle==24 .or. vstyle==25) THEN ! returns fantasy friction
                WRITE(initbuffer,'(a)') "{"
                WRITE(string, '(a,3x,f15.8,a,f15.8,a,f15.8,&
     &          3x,a)') '"dipole": [',dip(1),",",dip(2),",",dip(3),"],"
                string2 = TRIM(initbuffer) // TRIM(string)
                initbuffer = TRIM(string2)
                WRITE(string,'(a)') '"friction": ['
                string2 = TRIM(initbuffer) // TRIM(string)
                initbuffer = TRIM(string2)
                DO i=1,3*nat
                    WRITE(string,'("[ ",*(f15.8,","))') friction(i,:)
                    length = LEN_TRIM(string)
                    trimmed = TRIM(string)
                    IF(i==3*nat) THEN
                        string = TRIM(trimmed(:length-1)) // "]"
                    ELSE
                        string = TRIM(trimmed(:length-1)) // "],"
                    ENDIF
                    string2 = TRIM(initbuffer) // TRIM(string)
                    initbuffer = TRIM(string2)
                END DO
                string =  TRIM(initbuffer) // ']}'
                initbuffer = TRIM(string)
                cbuf = LEN_TRIM(initbuffer)
                CALL writebuffer(socket,cbuf) ! Writes back the fantasy friction
                IF (verbose > 1) WRITE(*,*) "!write!=> extra_length:", &
     &          cbuf
                CALL writebuffer(socket,initbuffer,cbuf)
                IF (verbose > 1) WRITE(*,*) "    !write!=> extra: ",  &
     &          initbuffer
            ELSEIF (vstyle==5 .or. vstyle==6 .or. vstyle==8) THEN ! returns the dipole through initbuffer
               WRITE(initbuffer, '(a,3x,f15.8,a,f15.8,a,f15.8, &
     &         3x,a)') '{"dipole": [',dip(1),",",dip(2),",",dip(3),"]}"
               cbuf = LEN_TRIM(initbuffer)
               CALL writebuffer(socket,cbuf) ! Writes back the molecular dipole
               IF (verbose > 1) WRITE(*,*)  &
     &         "    !write!=> extra_length: ", cbuf
               CALL writebuffer(socket,initbuffer,cbuf)
               IF (verbose > 1) WRITE(*,*) "    !write!=> extra: ", &
     &         initbuffer
            ELSE
               cbuf = 1 ! Size of the "extras" string
               CALL writebuffer(socket,cbuf) ! This would write out the "extras" string, but in this case we only use a dummy string.
               IF (verbose > 1) WRITE(*,*)  &
     &         "    !write!=> extra_length: ", cbuf
               CALL writebuffer(socket,' ',1)
               IF (verbose > 1) WRITE(*,*)  &
     &         "    !write!=> extra: empty"
            ENDIF
            hasdata = .false.
         ELSE
            WRITE(*,*) " Unexpected header ", header
            STOP "ENDED"
         ENDIF
      ENDDO
      IF (nat > 0) DEALLOCATE(atoms, forces, msgbuffer, friction)
 
    CONTAINS
      SUBROUTINE helpmessage
         ! Help banner
<<<<<<< HEAD
         WRITE(*,*) " SYNTAX: driver.x [-u] -h hostname -p port -m [dummy|gas|lj|sg|harm|harm3d|morse|zundel|qtip4pf|pswater|lepsm1|lepsm2|qtip4p-efield|eckart|ch4hcbe|ljpolymer|..."
         WRITE(*,*) "...|MB|doublewell|doublewell_1D|harmonic_bath|meanfield_bath]"
=======
         WRITE(*,*) " SYNTAX: driver.x [-u] -a address -p port -m [dummy|gas|lj|sg|harm|harm3d|morse|zundel|qtip4pf|pswater|lepsm1|lepsm2|qtip4p-efield|eckart|ch4hcbe|ljpolymer|MB|doublewell|doublewell_1D] "
>>>>>>> fae06f69
         WRITE(*,*) "         -o 'comma_separated_parameters' [-v] "
         WRITE(*,*) ""
         WRITE(*,*) " For LJ potential use -o sigma,epsilon,cutoff "
         WRITE(*,*) " For SG potential use -o cutoff "
         WRITE(*,*) " For 1D/3D harmonic oscillator use -o k "
         WRITE(*,*) " For 1D morse oscillator use -o r0,D,a"
         WRITE(*,*) " For qtip4pf-efield use -o Ex,Ey,Ez with Ei in V/nm"         
         WRITE(*,*) " For ljpolymer use -o n_monomer,sigma,epsilon,cutoff "
         WRITE(*,*) " For the ideal gas, qtip4pf, zundel, ch4hcbe, nasa, doublewell or doublewell_1D no options are needed! "
       END SUBROUTINE helpmessage

   END PROGRAM<|MERGE_RESOLUTION|>--- conflicted
+++ resolved
@@ -759,6 +759,7 @@
      &          3x,a)') '"dipole": [',dip(1),",",dip(2),",",dip(3),"],"
                 string2 = TRIM(initbuffer) // TRIM(string)
                 initbuffer = TRIM(string2)
+
                 WRITE(string,'(a)') '"friction": ['
                 string2 = TRIM(initbuffer) // TRIM(string)
                 initbuffer = TRIM(string2)
@@ -813,12 +814,8 @@
     CONTAINS
       SUBROUTINE helpmessage
          ! Help banner
-<<<<<<< HEAD
          WRITE(*,*) " SYNTAX: driver.x [-u] -h hostname -p port -m [dummy|gas|lj|sg|harm|harm3d|morse|zundel|qtip4pf|pswater|lepsm1|lepsm2|qtip4p-efield|eckart|ch4hcbe|ljpolymer|..."
          WRITE(*,*) "...|MB|doublewell|doublewell_1D|harmonic_bath|meanfield_bath]"
-=======
-         WRITE(*,*) " SYNTAX: driver.x [-u] -a address -p port -m [dummy|gas|lj|sg|harm|harm3d|morse|zundel|qtip4pf|pswater|lepsm1|lepsm2|qtip4p-efield|eckart|ch4hcbe|ljpolymer|MB|doublewell|doublewell_1D] "
->>>>>>> fae06f69
          WRITE(*,*) "         -o 'comma_separated_parameters' [-v] "
          WRITE(*,*) ""
          WRITE(*,*) " For LJ potential use -o sigma,epsilon,cutoff "
